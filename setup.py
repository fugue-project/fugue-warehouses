import os

from setuptools import find_packages, setup

from fugue_warehouses_version import __version__

with open("README.md") as f:
    LONG_DESCRIPTION = f.read()


def get_version() -> str:
    tag = os.environ.get("RELEASE_TAG", "")
    if "dev" in tag.split(".")[-1]:
        return tag
    if tag != "":
        assert tag == __version__, "release tag and version mismatch"
    return __version__


setup(
    name="fugue-warehouses",
    version=get_version(),
    packages=find_packages(),
    description="Fugue data warehouses integration",
    long_description=LONG_DESCRIPTION,
    long_description_content_type="text/markdown",
    license="Apache-2.0",
    author="The Fugue Development Team",
    author_email="hello@fugue.ai",
    keywords="fugue data warehouses bigquery trino sql",
    url="http://github.com/fugue-project/fugue-warehouses",
    install_requires=[],
    extras_require={
        "bigquery": [
            "fugue[ibis]>=0.8.4",
            "fs-gcsfs",
            "pandas-gbq",
            "google-auth",
            "db-dtypes",
            "ibis-framework[bigquery]",
        ],
        "trino": [
            "fugue[ibis]>=0.8.4",
            "ibis-framework[trino]",
        ],
<<<<<<< HEAD
        "ray": ["fugue[ray]>=0.8.1"],
        "snowflake": [
            "fugue[ibis]>=0.8.1",
            "ibis-framework[snowflake]"
        ]
=======
        "ray": ["fugue[ray]>=0.8.4"],
>>>>>>> f0a71665
    },
    classifiers=[
        # "3 - Alpha", "4 - Beta" or "5 - Production/Stable"
        "Development Status :: 3 - Alpha",
        "Intended Audience :: Developers",
        "Topic :: Software Development :: Libraries :: Python Modules",
        "License :: OSI Approved :: Apache Software License",
        "Programming Language :: Python :: 3.8",
        "Programming Language :: Python :: 3.9",
        "Programming Language :: Python :: 3.10",
        "Programming Language :: Python :: 3 :: Only",
    ],
    python_requires=">=3.8",
    entry_points={
        "fugue.plugins": [
            "bigquery = fugue_bigquery.registry",
            "bigquery_ray = fugue_bigquery.ray_execution_engine[ray]",
            "trino = fugue_trino.registry",
            "snowflake = fugue_snowflake.registry",
        ],
        "ibis.backends": ["fugue_trino = fugue_trino.ibis_trino"],
    },
)<|MERGE_RESOLUTION|>--- conflicted
+++ resolved
@@ -43,15 +43,11 @@
             "fugue[ibis]>=0.8.4",
             "ibis-framework[trino]",
         ],
-<<<<<<< HEAD
-        "ray": ["fugue[ray]>=0.8.1"],
+        "ray": ["fugue[ray]>=0.8.4"],
         "snowflake": [
-            "fugue[ibis]>=0.8.1",
+            "fugue[ibis]>=0.8.4",
             "ibis-framework[snowflake]"
         ]
-=======
-        "ray": ["fugue[ray]>=0.8.4"],
->>>>>>> f0a71665
     },
     classifiers=[
         # "3 - Alpha", "4 - Beta" or "5 - Production/Stable"
